# Default Configurations for a Quicklook Pipeline setup for a dark science exposure
name: DESI Quicklook Dark,Grey,Bright Survey
Program: dark,gray,bright
Flavor: science
#- Writeout intermediate files
WritePreprocfile: True
#- Debuglevel 
Debuglevel: 20
#- Heartbeat Period in seconds
Period: 5.0
#- Time out in seconds
Timeout: 120.0
# Pipeline algorithm: PAs and QAs for each PA
Pipeline: [Initialize, Preproc, Flexure, Extract_QP, ApplyFiberFlat_QP, SkySub_QP, ApplyFluxCalibration]
Algorithms:
    Initialize:
<<<<<<< HEAD
        PEAKS: {B_PEAKS: [3914.4,5578.9], R_PEAKS: [6301.9,7342.8], Z_PEAKS: [8432.4,9378.5]}
        QA: 
            Check_HDUs:
                PARAMS: {}
=======
        QA: {} 
>>>>>>> 33be2b13
    Preproc:
        QA: 
            Bias_From_Overscan:
                PARAMS: {BIAS_AMP_NORMAL_RANGE: [-80.0, 80.0], BIAS_AMP_WARN_RANGE: [-100.0, 100.0], BIAS_AMP_BRIGHT_REF:[176.0,179.0,114.0,174.0],BIAS_AMP_DARK_REF:[176.0,179.0,114.0,174.0],BIAS_AMP_GRAY_REF:[176.0,179.0,114.0,174.0]}
            Get_RMS:
                PARAMS: {PERCENTILES: [68.2,95.4,99.7], NOISE_AMP_NORMAL_RANGE: [-1.0,1.0], NOISE_AMP_WARN_RANGE: [-2.0, 2.0],NOISE_AMP_BRIGHT_REF:[3.0,3.0,2.5,2.7],NOISE_AMP_DARK_REF:[3.0,3.0,2.5,2.7],NOISE_AMP_GRAY_REF:[3.0,3.0,2.5,2.7]}
            Count_Pixels:
                PARAMS: {CUTPIX: 5, LITFRAC_AMP_NORMAL_RANGE: [-1.0, 1.0], LITFRAC_AMP_WARN_RANGE: [-0.4, 0.4],LITFRAC_AMP_BRIGHT_REF:[0.3,0.3,0.4,0.4],LITFRAC_AMP_DARK_REF:[0.3,0.3,0.4,0.4],LITFRAC_AMP_GRAY_REF:[0.3,0.3,0.4,0.4]}
            Calc_XWSigma:
                PARAMS: {B_PEAKS: [3914.4,5578.9],
                         R_PEAKS: [6301.9,7342.8],
                         Z_PEAKS: [8432.4,9378.5],
                         PIXEL_RANGE: 7,
                         XWSIGMA_NORMAL_RANGE: [-1.0, 1.0],
                         XWSIGMA_WARN_RANGE: [-2.0, 2.0],XWSIGMA_BRIGHT_REF:[1.1,1.8],XWSIGMA_DARK_REF:[1.1,1.8],XWSIGMA_GRAY_REF:[1.1,1.8]}
    Flexure:
        QA:
            Trace_Shifts:
                PARAMS: {XYSHIFTS_NORMAL_RANGE: [-1.0,1.0], XYSHIFTS_WARN_RANGE: [-2.0,2.0],XYSHIFTS_BRIGHT_REF:[0.,0.],XYSHIFTS_DARK_REF:[0.,0.],XYSHIFTS_GRAY_REF:[0.,0.]}
    Extract_QP:
        wavelength: {
            b: [3570,5730,0.8],
            r: [5630,7740,0.8],
            z: [7650,9830,0.8]
            }
        QuickResolution: True
        QA: 
            CountSpectralBins:
                PARAMS: {CUTBINS: 5, N_KNOWN_BROKEN_FIBERS: 0, NGOODFIB_NORMAL_RANGE: [-1., 1.], NGOODFIB_WARN_RANGE: [-2., 2.],NGOODFIB_BRIGHT_REF:[500],NGOODFIB_DARK_REF:[500],NGOODFIB_GRAY_REF:[500]}
    ApplyFiberFlat_QP:
        QA:
            Sky_Continuum:
                PARAMS: {B_CONT: ["4000, 4500", "5250, 5550"],
                         R_CONT: ["5950, 6200", "6990, 7230"],
                         Z_CONT: ["8120, 8270", "9110, 9280"],
                         SKYCONT_NORMAL_RANGE: [-10.0, 10.0],
                         SKYCONT_WARN_RANGE: [-20.0, 20.0],SKYCONT_BRIGHT_REF:[160],SKYCONT_DARK_REF:[160],SKYCONT_GRAY_REF:[160]}
            Sky_Peaks:
                PARAMS: {B_PEAKS: [3914.4, 5199.3, 5201.8],
                         R_PEAKS: [6301.9, 6365.4, 7318.2, 7342.8, 7371.3],
                         Z_PEAKS: [8401.5, 8432.4, 8467.5, 9479.4, 9505.6, 9521.8],
                         PEAKCOUNT_NORMAL_RANGE: [-2.0, 2.0],
                         PEAKCOUNT_WARN_RANGE: [-4.0, 4.0],PEAKCOUNT_BRIGHT_REF:[10.0],PEAKCOUNT_DARK_REF:[10.0],PEAKCOUNT_GRAY_REF:[10.0]}
    SkySub_QP:
        QA:
            Calculate_SNR:
                #- First two entries set boundaries for SNR residual values via absolute vales or sigmas
                PARAMS: {RESIDUAL_CUT: 0.2, SIGMA_CUT: 2.0, FIDSNR_TGT_NORMAL_RANGE: [-10, 10.], FIDSNR_TGT_WARN_RANGE: [-15., 15.], FIDSNR_TGT_BRIGHT_REF:[1.,2.], FIDSNR_TGT_DARK_REF:[1.,2.], FIDSNR_TGT_GRAY_REF:[1.,2.], FIDMAG: 22.}
    ApplyFluxCalibration:
        QA:
            Sky_Rband:
                PARAMS: {B_CONT: ["4000, 4500", "5250, 5550"],
                         R_CONT: ["5950, 6200", "6990, 7230"],
                         Z_CONT: ["8120, 8270", "9110, 9280"],
                         SKYRBAND_NORMAL_RANGE: [-1.0, 1.0],
                         SKYRBAND_WARN_RANGE: [-2.0, 2.0], SKYRBAND_BRIGHT_REF:[100.], SKYRBAND_DARK_REF:[100.], SKYRBAND_GRAY_REF:[100.]}
            Integrate_Spec:
                PARAMS: {DELTAMAG_TGT_NORMAL_RANGE: [-10.0, 10.0], DELTAMAG_TGT_WARN_RANGE: [-15., 15.],DELTAMAG_TGT_BRIGHT_REF:[4.0,4.0],DELTAMAG_TGT_DARK_REF:[4.0,4.0],DELTAMAG_TGT_GRAY_REF:[4.0,4.0]}<|MERGE_RESOLUTION|>--- conflicted
+++ resolved
@@ -14,14 +14,8 @@
 Pipeline: [Initialize, Preproc, Flexure, Extract_QP, ApplyFiberFlat_QP, SkySub_QP, ApplyFluxCalibration]
 Algorithms:
     Initialize:
-<<<<<<< HEAD
         PEAKS: {B_PEAKS: [3914.4,5578.9], R_PEAKS: [6301.9,7342.8], Z_PEAKS: [8432.4,9378.5]}
-        QA: 
-            Check_HDUs:
-                PARAMS: {}
-=======
         QA: {} 
->>>>>>> 33be2b13
     Preproc:
         QA: 
             Bias_From_Overscan:
