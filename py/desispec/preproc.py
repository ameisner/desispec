--- conflicted
+++ resolved
@@ -323,13 +323,8 @@
 def preproc(rawimage, header, primary_header, bias=True, dark=True, pixflat=True, mask=True,
             bkgsub=False, nocosmic=False, cosmics_nsig=6, cosmics_cfudge=3., cosmics_c2fudge=0.5,
             ccd_calibration_filename=None, nocrosstalk=False, nogain=False,
-<<<<<<< HEAD
             overscan_per_row=False, use_overscan_row=True, flag_savgol=None,
-            nodarktrail=False):
-=======
-            overscan_per_row=False, use_overscan_row=True,
             nodarktrail=False,remove_scattered_light=False,psf_filename=None):
->>>>>>> 3022f1c9
 
     '''
     preprocess image using metadata in header
@@ -740,7 +735,7 @@
             psf_filename = cfinder.findfile("PSF")
         xyset = read_xytraceset(psf_filename)
         img.pix -= model_scattered_light(img,xyset)
-        
+
     return img
 
 #-------------------------------------------------------------------------
