"""
Classes to organize and execute QA for a DESI exposure
"""

from __future__ import print_function, absolute_import, division, unicode_literals

import numpy as np


class QA_Frame(object):
    def __init__(self, frame=None, flavor='none', camera='none', in_data=None):
        """
        Class to organize and execute QA for a DESI frame

        x.flavor, x.data, x.camera
        
        Args:
            frame: Frame object, optional (should contain meta data)
            flavor: str, optional exposure type (e.g. flat, arc, science)
              Will use value in frame.meta, if present
            camera: str, optional camera (e.g. 'b0')
              Will use value in frame.meta, if present
            in_data: dict, optional -- Input data 
              Mainly for reading from disk

        Notes:

        Attributes:
            All input args become object attributes.
        """
        # Parse from frame.meta
        if frame is not None:
            # Parse from meta, if possible
            try:
                flavor = frame.meta['FLAVOR']
            except:
                pass
            else:
                camera = frame.meta['CAMERA']

        assert flavor in ['none', 'flat', 'arc', 'dark', 'bright', 'bgs', 'mws', 'lrg', 'elg', 'qso']
        self.flavor = flavor
        self.camera = camera
        
        # Initialize data
        if in_data is None:
            self.data = dict(flavor=self.flavor, camera=self.camera)
        else:
            assert isinstance(in_data,dict)
            self.data = in_data

    def init_qatype(self, qatype, param, re_init=False):
        """Initialize parameters for a given qatype
        qatype: str  
          Type of QA to be performed (e.g. SKYSUB)
        param: dict
          Dict of parameters to guide QA
        re_init: bool, (optional)
          Re-initialize parameter dict
          Code will always add new parameters if any exist
        """
        # Fill and return if not set previously or if re_init=True
        if (qatype not in self.data.keys()) or re_init: 
            self.data[qatype] = {}
            self.data[qatype]['PARAM'] = param
            return

        # Update the new parameters only
        for key in param.keys():
            if key not in self.data[qatype]['PARAM'].keys():
                self.data[qatype]['PARAM'][key] = param[key]

    def init_fiberflat(self, re_init=False):
        """Initialize parameters for FIBERFLAT QA
        QA method is desispec.fiberflat.qa_fiberflat

        Parameters:
        ------------
        re_init: bool, (optional)
          Re-initialize FIBERFLAT parameter dict
        """
        #
<<<<<<< HEAD
        assert self.flavor in ['flat']
=======
        assert self.flavor in ['flat'] 
>>>>>>> a2bcb33c

        # Standard FIBERFLAT input parameters
        fflat_dict = dict(MAX_N_MASK=20000,  # Maximum number of pixels to mask
                          MAX_SCALE_OFF=0.05,  # Maximum offset in counts (fraction)
                          MAX_OFF=0.15,       # Maximum offset from unity
                          MAX_MEAN_OFF=0.05,  # Maximum offset in mean of fiberflat
                          MAX_RMS=0.02,      # Maximum RMS in fiberflat
                          )
        # Init
        self.init_qatype('FIBERFLAT', fflat_dict, re_init=re_init)

    def init_fluxcalib(self, re_init=False):
        """ Initialize parameters for FLUXCALIB QA
        Args:
            re_init: bool, (optional)
              Re-initialize  parameter dict

        Returns:

        """
        
        assert self.flavor in ['dark','bright','bgs','mws','lrg','elg','qso']

        # Standard FLUXCALIB input parameters
        flux_dict = dict(ZP_WAVE=0.,        # Wavelength for ZP evaluation (camera dependent)
                         MAX_ZP_OFF=0.2,    # Max offset in ZP for individual star
                         )

        if self.camera[0] == 'b':
            flux_dict['ZP_WAVE'] = 4800.  # Ang
        else:
            raise ValueError("Not ready for this camera!")

        # Init
        self.init_qatype('FLUXCALIB', flux_dict, re_init=re_init)

    def init_skysub(self, re_init=False):
        """Initialize parameters for SkySub QA 
        QA method is desispec.sky.qa_skysub

        Parameters:
        ------------
        re_init: bool, (optional)
          Re-initialize SKYSUB parameter dict
        """
        #
        assert self.flavor in ['dark','bright','bgs','mws','lrg','elg','qso']

        # Standard SKYSUB input parameters
        sky_dict = dict(
            PCHI_RESID=0.05, # P(Chi^2) limit for bad skyfiber model residuals
            PER_RESID=95.,   # Percentile for residual distribution
            )
        # Init
        self.init_qatype('SKYSUB', sky_dict, re_init=re_init)

    def run_qa(self, qatype, inputs, clobber=True):
        """Run QA tests of a given type
        Over-writes previous QA of this type, unless otherwise specified

        qatype: str  
          Type of QA to be performed (e.g. SKYSUB)
        inputs: tuple
          Set of inputs for the tests
        clobber: bool, optional [True]
          Over-write previous QA 
        """
        from desispec.sky import qa_skysub
        from desispec.fiberflat import qa_fiberflat
        from desispec.fluxcalibration import qa_fluxcalib

        # Check for previous QA if clobber==False
        if not clobber:
            # QA previously performed?
            if 'QA' in self.data[qatype].keys():
                return
        # Run
        if qatype == 'SKYSUB':
            # Expecting: frame, fibermap, skymodel
            assert len(inputs) == 3
            # Init parameters (as necessary)
            self.init_skysub()
            # Run
            qadict = qa_skysub(self.data[qatype]['PARAM'],
                inputs[0], inputs[1], inputs[2])
        elif qatype == 'FIBERFLAT':
            # Expecting: frame, fiberflat
            assert len(inputs) == 2
            # Init parameters (as necessary)
            self.init_fiberflat()
            # Run
            qadict = qa_fiberflat(self.data[qatype]['PARAM'], inputs[0], inputs[1])
        elif qatype == 'FLUXCALIB':
            # Expecting: frame, fibers, fluxcalib, individual_outputs (star by star)
            assert len(inputs) == 4
            # Init parameters (as necessary)
            self.init_fluxcalib()
            # Run
            qadict = qa_fluxcalib(self.data[qatype]['PARAM'],
                                  inputs[0], inputs[1], inputs[2], inputs[3])
        else:
            raise ValueError('Not ready to perform {:s} QA'.format(qatype))
        # Update
        self.data[qatype]['QA'] = qadict

    def __repr__(self):
        """
        Print formatting
        """
        return ('{:s}: camera={:s}, flavor={:s}'.format(
                self.__class__.__name__, self.camera, self.flavor))

class QA_Exposure(object):
    def __init__(self, flavor='none', in_data=None):
        """
        Class to organize and execute QA for a DESI Exposure

        x.flavor, x.data
        
        Args:
            flavor: str, optional exposure type (e.g. flat, arc, science)
            in_data: dict, optional -- Input data 
              Mainly for reading from disk

        Notes:

        Attributes:
            All input args become object attributes.
        """
        assert flavor in ['none', 'flat', 'arc', 'dark', 'bright', 'bgs', 'mws', 'lrg', 'elg', 'qso']

        self.flavor = flavor
        
        if in_data is None:
            self.data = dict(flavor=self.flavor)
            self.init_data()
        else:
            assert isinstance(in_data,dict)
            self.data = in_data<|MERGE_RESOLUTION|>--- conflicted
+++ resolved
@@ -80,11 +80,7 @@
           Re-initialize FIBERFLAT parameter dict
         """
         #
-<<<<<<< HEAD
         assert self.flavor in ['flat']
-=======
-        assert self.flavor in ['flat'] 
->>>>>>> a2bcb33c
 
         # Standard FIBERFLAT input parameters
         fflat_dict = dict(MAX_N_MASK=20000,  # Maximum number of pixels to mask
@@ -105,7 +101,7 @@
         Returns:
 
         """
-        
+
         assert self.flavor in ['dark','bright','bgs','mws','lrg','elg','qso']
 
         # Standard FLUXCALIB input parameters
