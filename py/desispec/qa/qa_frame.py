"""
Classes to organize and execute QA for a DESI exposure
"""

from __future__ import print_function, absolute_import, division

import numpy as np
import os

from desiutil.log import get_logger
from desispec.io import read_obj_param


# log=get_logger()

class QA_Frame(object):
    def __init__(self, inp):
        """
        Class to organize and execute QA for a DESI frame

        x.flavor, x.qa_data, x.camera

        Args:
            inp : Frame object or dict
              * Frame -- Must contain meta data
              * dict -- Usually read from hard-drive

        Notes:

        """
        if isinstance(inp,dict):
            assert len(inp) == 1
            self.night = list(inp.keys())[0]  # Requires night in first key
            assert len(inp[self.night]) == 1
            self.expid = list(inp[self.night].keys())[0]
            assert len(inp[self.night][self.expid]) == 2
            self.flavor = inp[self.night][self.expid].pop('flavor')
            self.camera = list(inp[self.night][self.expid].keys())[0]
            assert self.camera[0] in ['b','r','z']
            self.qa_data = inp[self.night][self.expid][self.camera]
        else:
            # Generate from Frame and init QA data
            qkeys = ['flavor', 'camera', 'expid', 'night']
            for key in qkeys:
                setattr(self, key, inp.meta[key.upper()])  # FITS header
            self.qa_data = {}

        # Final test
<<<<<<< HEAD
        try:
            assert self.flavor in ['none', 'flat', 'arc', 'dark', 'bright', 'bgs', 'mws', 'lrg', 'elg', 'qso', 'gray']
        except AssertionError:
            raise IOError("Bad flavor: {}".format(self.flavor))
=======
        obj_params = read_obj_param()
        assert self.flavor in obj_params['frame_types']
>>>>>>> 2633a392

    def init_qatype(self, qatype, param, re_init=False):
        """Initialize parameters for a given qatype
        qatype: str
          Type of QA to be performed (e.g. SKYSUB)
        param: dict
          Dict of parameters to guide QA
        re_init: bool, (optional)
          Re-initialize parameter dict
          Code will always add new parameters if any exist
        """
        # Fill and return if not set previously or if re_init=True
        if (qatype not in self.qa_data) or re_init:
            self.qa_data[qatype] = {}
            self.qa_data[qatype]['PARAMS'] = param
            return

        # Update the new parameters only
        for key in param:
            if key not in self.qa_data[qatype]['PARAMS']:
                self.qa_data[qatype]['PARAMS'][key] = param[key]

    def init_fiberflat(self, re_init=False):
        """Initialize parameters for FIBERFLAT QA
        QA method is desispec.fiberflat.qa_fiberflat

        Parameters:
        ------------
        re_init: bool, (optional)
          Re-initialize FIBERFLAT parameter dict
        """
        #
        assert self.flavor in ['flat']

        # Standard FIBERFLAT input parameters
        fflat_dict = dict(MAX_N_MASK=20000,  # Maximum number of pixels to mask
                          MAX_SCALE_OFF=0.05,  # Maximum offset in counts (fraction)
                          MAX_OFF=0.15,       # Maximum offset from unity
                          MAX_MEAN_OFF=0.05,  # Maximum offset in mean of fiberflat
                          MAX_RMS=0.02,      # Maximum RMS in fiberflat
                          )
        # Init
        self.init_qatype('FIBERFLAT', fflat_dict, re_init=re_init)

    def init_fluxcalib(self, re_init=False):
        """ Initialize parameters for FLUXCALIB QA
        Args:
            re_init: bool, (optional)
              Re-initialize  parameter dict

        Returns:

        """
        log=get_logger()
        obj_params = read_obj_param()
        assert self.flavor == 'science'

        # Standard FLUXCALIB input parameters
        flux_dict = dict(ZP_WAVE=0.,        # Wavelength for ZP evaluation (camera dependent)
                         MAX_ZP_OFF=0.2,    # Max offset in ZP for individual star
                         )

        if self.camera[0] == 'b':
            flux_dict['ZP_WAVE'] = 4800.  # Ang
        elif self.camera[0] == 'r':
            flux_dict['ZP_WAVE'] = 6500.  # Ang
        elif self.camera[0] == 'z':
            flux_dict['ZP_WAVE'] = 8250.  # Ang
        else:
            log.error("Not ready for camera {}!".format(self.camera))

        # Init
        self.init_qatype('FLUXCALIB', flux_dict, re_init=re_init)

    def init_skysub(self, re_init=False):
        """Initialize parameters for SkySub QA
        QA method is desispec.sky.qa_skysub

        Parameters:
        ------------
        re_init: bool, (optional)
          Re-initialize SKYSUB parameter dict
        """
        obj_params = read_obj_param()
        assert self.flavor == 'science'

        # Standard SKYSUB input parameters
        sky_dict = dict(
            PCHI_RESID=0.05, # P(Chi^2) limit for bad skyfiber model residuals
            PER_RESID=95.,   # Percentile for residual distribution
            BIN_SZ=0.1, #- Bin size for residual/sigma histogram
            )
        # Init
        self.init_qatype('SKYSUB', sky_dict, re_init=re_init)

    def run_qa(self, qatype, inputs, clobber=True):
        """Run QA tests of a given type
        Over-writes previous QA of this type, unless otherwise specified

        qatype: str
          Type of QA to be performed (e.g. SKYSUB)
        inputs: tuple
          Set of inputs for the tests
        clobber: bool, optional [True]
          Over-write previous QA
        """
        from desispec.sky import qa_skysub
        from desispec.fiberflat import qa_fiberflat
        from desispec.fluxcalibration import qa_fluxcalib

        # Check for previous QA if clobber==False
        if (not clobber) and (qatype in self.qa_data.keys()):
            # QA previously performed?
            if 'METRICS' in self.qa_data[qatype]:
                return
        # Run
        if qatype == 'SKYSUB':
            # Expecting: frame, skymodel
            assert len(inputs) == 2
            # Init parameters (as necessary)
            self.init_skysub()
            # Run
            qadict = qa_skysub(self.qa_data[qatype]['PARAMS'],
                inputs[0], inputs[1])
        elif qatype == 'FIBERFLAT':
            # Expecting: frame, fiberflat
            assert len(inputs) == 2
            # Init parameters (as necessary)
            self.init_fiberflat()
            # Run
            qadict = qa_fiberflat(self.qa_data[qatype]['PARAMS'], inputs[0], inputs[1])
        elif qatype == 'FLUXCALIB':
            # Expecting: frame, fluxcalib
            assert len(inputs) == 2
            # Init parameters (as necessary)
            self.init_fluxcalib()
            # Run
            qadict = qa_fluxcalib(self.qa_data[qatype]['PARAMS'], inputs[0], inputs[1])
        else:
            raise ValueError('Not ready to perform {:s} QA'.format(qatype))
        # Update
        self.qa_data[qatype]['METRICS'] = qadict

    def __repr__(self):
        """ Print formatting
        """
        return ('{:s}: night={:s}, expid={:d}, camera={:s}, flavor={:s}'.format(
                self.__class__.__name__, self.night, self.expid, self.camera, self.flavor))<|MERGE_RESOLUTION|>--- conflicted
+++ resolved
@@ -46,15 +46,11 @@
             self.qa_data = {}
 
         # Final test
-<<<<<<< HEAD
+        obj_params = read_obj_param()
         try:
-            assert self.flavor in ['none', 'flat', 'arc', 'dark', 'bright', 'bgs', 'mws', 'lrg', 'elg', 'qso', 'gray']
+            assert self.flavor in obj_params['frame_types']
         except AssertionError:
             raise IOError("Bad flavor: {}".format(self.flavor))
-=======
-        obj_params = read_obj_param()
-        assert self.flavor in obj_params['frame_types']
->>>>>>> 2633a392
 
     def init_qatype(self, qatype, param, re_init=False):
         """Initialize parameters for a given qatype
@@ -109,7 +105,6 @@
 
         """
         log=get_logger()
-        obj_params = read_obj_param()
         assert self.flavor == 'science'
 
         # Standard FLUXCALIB input parameters
@@ -138,7 +133,6 @@
         re_init: bool, (optional)
           Re-initialize SKYSUB parameter dict
         """
-        obj_params = read_obj_param()
         assert self.flavor == 'science'
 
         # Standard SKYSUB input parameters
