--- conflicted
+++ resolved
@@ -57,13 +57,8 @@
         self.assertTrue(isinstance(ivar, float))
         ivar = util.combine_ivar(np.asarray(1.0), np.asarray(2.0))
         self.assertTrue(isinstance(ivar, np.ndarray))
-<<<<<<< HEAD
+        self.assertEqual(ivar.ndim, 0)
 
 
-=======
-        self.assertEqual(ivar.ndim, 0)
-        
-        
->>>>>>> 93bc77f9
 if __name__ == '__main__':
     unittest.main()